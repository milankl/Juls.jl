--- conflicted
+++ resolved
@@ -1,11 +1,6 @@
 # juls
-
-<<<<<<< HEAD
 ![sst](figs/sst_posit16.png?raw=true "SST")
-=======
-![sst](figs/sst_hr_posit16.png?raw=true "SST")
 (simulated with 16bit posits)
->>>>>>> 2dd7c0fa
 
 A shallow water model (but going to be 2-Layer primitive equation model) written in Julia, with a focus on flexible number types: 16/32/64bit floats; Arbitrary precision floats (Julia's BigFloat environment); Arbitrary precision posits via the SigmoidNumber package; Maybe in the future also Integers.
 
