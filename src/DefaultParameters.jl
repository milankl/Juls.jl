--- conflicted
+++ resolved
@@ -69,18 +69,11 @@
     tracer_relaxation::Bool=false       # yes?
     tracer_consumption::Bool=false      # yes?
     tracer_pumping::Bool=false          # yes?
-<<<<<<< HEAD
     injection_region::String="west"     # "west", "south", "rect" or "flat"
     sst_initial::String="south"         # "west", "south", "rect", "flat" or "restart"
     sst_rect_coords::Array{Float64,1}=[0.,0.15,0.,1.0]
                                         # (x0,x1,y0,y1) are the size of the rectangle in [0,1]
     Uadv::Real=0.15                     # Velocity scale [m/s] for tracer advection
-=======
-    injection_region::String="west"     # "west" or "south"
-    sst_initial::String="south"         # same here
-    sstrestart::Bool=true               # start from previous sst file
-    Uadv::Real=0.25                     # Velocity scale [m/s] for tracer advection
->>>>>>> a3775308
     SSTmax::Real=1.                     # tracer (sea surface temperature) max for restoring
     SSTmin::Real=0.                     # tracer (sea surface temperature) min for restoring
     τSST::Real=500.                     # tracer restoring time scale [days]
